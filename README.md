# Data Bridges Knots

This Python module allows you to get data from the WFP Data Bridges API, including household survey data, market prices, exchange rates, GORP (Global Operational Response Plan) data, and food security data (IPC equivalent). It is a wrapper for the [Data Bridges API Client](https://github.com/WFP-VAM/DataBridgesAPI), providing an easier way to data analysts to get VAM and monitoring data using their language of choice (Python, R and STATA).

## Getting started
User guide on the package can be found [here](https://wfp-vam.github.io/DataBridgesKnots/reference/)

## Installation

### Using uv
>  :point_right: We recommend using `uv` as package manager. You can install it using the [instructions here](https://docs.astral.sh/uv/getting-started/installation/). 

Install the `data_bridges_knots` package in your environment using uv:

```
uv venv .venv && source .venv/bin/activate && uv pip install git+https://github.com/WFP-VAM/DataBridgesKnots.git
```

### Using pip
You can also install the `data_bridges_knots` package using regular `pip` and the Git repository URL:

```
pip3 install --force-reinstall git+https://github.com/WFP-VAM/DataBridgesKnots.git
```

STATA and R users will also need the appropriate optional dependencies to use this package in their respective software. To install the package with these dependencies, use the following command:

### STATA users

STATA users need to install the `data_bridges_knots` with additional STATA dependencies (`pystata`, and `stata-setup`):

```
uv venv .venv && source .venv/bin/activate && uv pip install git+https://github.com/WFP-VAM/DataBridgesKnots.git#egg=data_bridges_knots[STATA]
```

### R users

R users need to have `reticulate` installed in their machine to run this package as explained in the [R example file](examples/example_R.R)

```R
install.packages("reticulate")
library(reticulate)
```

## Configuration

There are three ways to configure DataBridgesShapes:

### Option 1: YAML Configuration File (Recommended for Production)

1. Create a ```data_bridges_api_config.yaml``` in the main folder you're running your code from.
2. The structure of the file is:

    ```yaml
    NAME: ''
    VERSION : ''
    KEY: ''
    SECRET: ''
    DATABRIDGES_API_KEY: ''
    SCOPES:
    - ''
    - ''
    ```
3. Replace the placeholders with your actual API key and secret from the Data Bridges API. Update the SCOPES list with the required scopes for your use case.

### Option 2: Dictionary Configuration (Recommended for Testing/Programmatic Use)

You can also initialize the client directly with a Python dictionary:

```python
from data_bridges_knots import DataBridgesShapes

config = {
    'KEY': 'your-api-key',
    'SECRET': 'your-api-secret',
    'VERSION': '5.0.0',
    'SCOPES': [
        'vamdatabridges_household-fulldata_get',
        'vamdatabridges_marketprices-pricemonthly_get'
    ],
    'DATABRIDGES_API_KEY': 'optional-databridges-key'
}

client = DataBridgesShapes(config)
```

### Option 3: Environment Variables (Recommended for CI/CD and Containers)

Set the following environment variables and use the `config_from_env()` helper:

```bash
export DATABRIDGES_KEY="your-api-key"
export DATABRIDGES_SECRET="your-api-secret"
export DATABRIDGES_VERSION="5.0.0"
export DATABRIDGES_SCOPES="scope1,scope2,scope3"
export DATABRIDGES_API_KEY="optional-databridges-key"
```

Then in your Python code:

```python
from data_bridges_knots.client import config_from_env, DataBridgesShapes

config = config_from_env()
client = DataBridgesShapes(config)
```
### Getting Credentials

- **(For WFP users)** Credentials and scopes for DataBridges API can be requested by opening a ticket with the [TEC Digital Core team](https://dev.azure.com/worldfoodprogramme/Digital%20Core/_workitems). See [documentation](https://docs.api.wfp.org/consumers/index.html#application-accounts)
- **External users** can reach out to [wfp.vaminfo@wfp.org](mailto:wfp.vaminfo@wfp.org) for support on getting the API credentials.

<<<<<<< HEAD


## Examples 
=======
## Usage
Full user documentation can be found [here](https://wfp-vam.github.io/DataBridgesKnots/reference/)
>>>>>>> 9e4df552

### Python

Run the following example to extract commodity data: 
```python

from data_bridges_knots import DataBridgesShapes

CONFIG_PATH = r"data_bridges_api_config.yaml"

client = DataBridgesShapes(CONFIG_PATH)

# COMMODITY DATA
commodity_units_list = client.get_commodity_units_list(country_code="TZA", commodity_unit_name="Kg", page=1, format='json')

```
Additional examples are in the [examples](https://github.com/WFP-VAM/DataBridgesKnots/tree/main/examples) folder and in the [API Reference document](https://wfp-vam.github.io/DataBridgesKnots/reference/)


### R 

```R
library(reticulate)

# Import the Python module through reticulate
data_bridges_knots <- import("data_bridges_knots")

# Point to our virtual environment's Python
use_python(".venv/bin/python")

# Create client instance
config_path <- "data_bridges_api_config.yaml"
client <- data_bridges_knots$DataBridgesShapes(config_path)

# COMMODITY DATA
# Get commodity unit list for Tanzania
commodity_units <- client$get_commodity_units_list(
  country_iso3 = "TZA",
  commodity_unit_name = "Kg",
  page = 1L,
  format = "json"
)
```

Additional examples are in the [examples](https://github.com/WFP-VAM/DataBridgesKnots/tree/main/examples) folder.

## Developer set-up

### Installing required tools

This project uses `uv` to manage dependencies and environments. See [here](https://docs.astral.sh/uv/getting-started/installation/) for installation, and [here](https://docs.astral.sh/uv/guides/projects/) for basic use.
`uv` uses information on dependencies in the `pyproject.toml` file and continuously maintains a detailed description of the required environment in the `uv.lock` file.

This project uses `make` to automate common project management tasks. For installation see: [Windows](https://leangaurav.medium.com/how-to-setup-install-gnu-make-on-windows-324480f1da69), [Ubuntu Linux](https://linuxhint.com/install-make-ubuntu/), [OSX](https://formulae.brew.sh/formula/make)

### Virtual environment
To set up the environment for the first time (including all dev tools like black, isort, ruff, mypy, pytest, mkdocs, etc.), run:

```commandline
$ make install
```

This will install the package with all dependencies and dev tools defined in `pyproject.toml`.

To run any script or command inside the environment, run:

```commandline
$ uv run my_script.py
```
See [here](https://docs.astral.sh/uv/guides/projects/) for further information on using `uv`.

### Code formatting and linting

Run checks

```commandline
$ make check-codestyle
```

Apply fixes

```commandline
$ make codestyle
```

### Commits

This project uses [Commitizen](https://commitizen-tools.github.io/commitizen/) for conventional commits. To create a properly formatted commit:

```commandline
$ uv run cz commit
```

This interactive tool guides you through creating commits that follow the [Conventional Commits](https://www.conventionalcommits.org/) specification.

## Contributing
Contributions are welcome! Please open an issue or submit a pull request if you have any improvements or bug fixes.

## License
This project is licensed under the AGPL 3.0 License.
<|MERGE_RESOLUTION|>--- conflicted
+++ resolved
@@ -109,15 +109,7 @@
 - **(For WFP users)** Credentials and scopes for DataBridges API can be requested by opening a ticket with the [TEC Digital Core team](https://dev.azure.com/worldfoodprogramme/Digital%20Core/_workitems). See [documentation](https://docs.api.wfp.org/consumers/index.html#application-accounts)
 - **External users** can reach out to [wfp.vaminfo@wfp.org](mailto:wfp.vaminfo@wfp.org) for support on getting the API credentials.
 
-<<<<<<< HEAD
-
-
-## Examples 
-=======
-## Usage
-Full user documentation can be found [here](https://wfp-vam.github.io/DataBridgesKnots/reference/)
->>>>>>> 9e4df552
-
+## Examples
 ### Python
 
 Run the following example to extract commodity data: 

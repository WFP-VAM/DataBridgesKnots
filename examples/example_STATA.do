--- conflicted
+++ resolved
@@ -12,16 +12,6 @@
 from data_bridges_utils.load_stata import load_stata
 import numpy as np
 import stata_setup
-<<<<<<< HEAD
-
-# set installation path for STATA
-stata_path = r"C:/Program Files/Stata18"
-# set stata version
-stata_version = "se" 
-
-stata_setup.config(stata_path, stata_version)
-=======
->>>>>>> 81efd763
 from sfi import Data, Macro,  SFIToolkit, Frame, Datetime as dt
 
 stata_path = r"E:\Program Files\Stata18"

# Byte-compiled / optimized / DLL files
__pycache__/
*.py[cod]
*$py.class

# C extensions
*.so

# Distribution / packaging
.Python
build/
develop-eggs/
dist/
downloads/
eggs/
.eggs/
lib/
lib64/
parts/
sdist/
var/
wheels/
share/python-wheels/
*.egg-info/
.installed.cfg
*.egg
MANIFEST

# PyInstaller
#  Usually these files are written by a python script from a template
#  before PyInstaller builds the exe, so as to inject date/other infos into it.
*.manifest
*.spec

# Installer logs
pip-log.txt
pip-delete-this-directory.txt

# Unit test / coverage reports
htmlcov/
.tox/
.nox/
.coverage
.coverage.*
.cache
nosetests.xml
coverage.xml
*.cover
*.py,cover
.hypothesis/
.pytest_cache/
cover/

# Translations
*.mo
*.pot

# Django stuff:
*.log
local_settings.py
db.sqlite3
db.sqlite3-journal

# Flask stuff:
instance/
.webassets-cache

# Scrapy stuff:
.scrapy

# Sphinx documentation
docs/_build/

# PyBuilder
.pybuilder/
target/

# Jupyter Notebook
.ipynb_checkpoints

# IPython
profile_default/
ipython_config.py

# pyenv
#   For a library or package, you might want to ignore these files since the code is
#   intended to run in multiple environments; otherwise, check them in:
# .python-version

# pipenv
#   According to pypa/pipenv#598, it is recommended to include Pipfile.lock in version control.
#   However, in case of collaboration, if having platform-specific dependencies or dependencies
#   having no cross-platform support, pipenv may install dependencies that don't work, or not
#   install all needed dependencies.
#Pipfile.lock

# poetry
#   Similar to Pipfile.lock, it is generally recommended to include poetry.lock in version control.
#   This is especially recommended for binary packages to ensure reproducibility, and is more
#   commonly ignored for libraries.
#   https://python-poetry.org/docs/basic-usage/#commit-your-poetrylock-file-to-version-control
#poetry.lock

# pdm
#   Similar to Pipfile.lock, it is generally recommended to include pdm.lock in version control.
#pdm.lock
#   pdm stores project-wide configurations in .pdm.toml, but it is recommended to not include it
#   in version control.
#   https://pdm.fming.dev/latest/usage/project/#working-with-version-control
.pdm.toml
.pdm-python
.pdm-build/

# PEP 582; used by e.g. github.com/David-OConnor/pyflow and github.com/pdm-project/pdm
__pypackages__/

# Celery stuff
celerybeat-schedule
celerybeat.pid

# SageMath parsed files
*.sage.py

# Environments
.env
.venv
env/
venv/
ENV/
env.bak/
venv.bak/

# Spyder project settings
.spyderproject
.spyproject

# Rope project settings
.ropeproject

# mkdocs documentation
/site

# mypy
.mypy_cache/
.dmypy.json
dmypy.json

# Pyre type checker
.pyre/

# pytype static type analyzer
.pytype/

# Cython debug symbols
cython_debug/

# PyCharm
#  JetBrains specific template is maintained in a separate JetBrains.gitignore that can
#  be found at https://github.com/github/gitignore/blob/main/Global/JetBrains.gitignore
#  and can be added to the global gitignore or merged into this file.  For a more nuclear
#  option (not recommended) you can uncomment the following to ignore the entire idea folder.
#.idea/

# Custom
data_bridges_api_config.yaml
.Rproj.user
.RData
.Rhistory
*.Rproj
*.yaml
<<<<<<< HEAD
sandbox.py
sandbox.ipynb
=======
sandbox.*
>>>>>>> b2266646
*.csv
.vscode 
*.code-workspace<|MERGE_RESOLUTION|>--- conflicted
+++ resolved
@@ -168,12 +168,7 @@
 .Rhistory
 *.Rproj
 *.yaml
-<<<<<<< HEAD
-sandbox.py
-sandbox.ipynb
-=======
 sandbox.*
->>>>>>> b2266646
 *.csv
 .vscode 
 *.code-workspace